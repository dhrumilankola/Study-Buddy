--- conflicted
+++ resolved
@@ -1,185 +1,149 @@
 # --- Standard library imports ---
 import os
-import json
 import logging
-<<<<<<< HEAD
 from typing import List, Optional
 
 # Third-party imports
-from pydantic import Field, field_validator
+from pydantic import Field, field_validator, model_validator
 from pydantic_settings import BaseSettings, SettingsConfigDict
-
-# -----------------------------------------------------------------------------
-# Helpers
-# -----------------------------------------------------------------------------
-
-# Safe JSON loader that gracefully falls back to the raw string when the value
-# is not valid JSON. This allows environment variables such as
-# `ALLOWED_EXTENSIONS=.pdf,.txt` to be parsed later by validators instead of
-# raising an exception during Pydantic's initial JSON decoding step.
-
-def _safe_json_loads(value):
-    """Attempt to load *value* as JSON, but return the original value on
-    failure so that downstream validators can handle alternative formats.
-    """
-    try:
-        return json.loads(value)
-    except (json.JSONDecodeError, TypeError):
-        return value
 
 # -----------------------------------------------------------------------------
 # Settings model
 # -----------------------------------------------------------------------------
-=======
-from pydantic import validator
->>>>>>> 656567cc
 
 class Settings(BaseSettings):
+    # Pydantic V2 model configuration
     model_config = SettingsConfigDict(
         env_file=".env",
         case_sensitive=True,
-        extra='ignore'
+        extra='ignore',
+        env_file_encoding="utf-8"
     )
+
     # API settings
     API_V1_STR: str = "/api/v1"
     PROJECT_NAME: str = "Study Buddy API"
-    
+
     # Environment
     ENVIRONMENT: str = Field(default="dev", env="ENVIRONMENT")
-    
+
     # CORS settings
     BACKEND_CORS_ORIGINS: List[str] = Field(
         default=["http://localhost:3000", "http://localhost:5173"],
         env="BACKEND_CORS_ORIGINS"
     )
-    
+
     # Logging configuration
     LOG_LEVEL: str = "INFO"
-    
+
     # Security
     JWT_SECRET_KEY: str = Field(..., env="JWT_SECRET_KEY")
     JWT_ALGORITHM: str = "HS256"
-    JWT_ACCESS_TOKEN_EXPIRE_MINUTES: int = 30  # Short-lived tokens for EVI
-    
+    JWT_ACCESS_TOKEN_EXPIRE_MINUTES: int = 30
+
     # File upload settings
     UPLOAD_DIR: str = os.path.join(os.path.dirname(os.path.dirname(os.path.dirname(__file__))), "data", "uploads")
     VECTOR_STORE_PATH: str = os.path.join(os.path.dirname(os.path.dirname(os.path.dirname(__file__))), "data", "vector_store")
     MAX_FILE_SIZE: int = 20 * 1024 * 1024  # 20MB
     ALLOWED_EXTENSIONS: List[str] = ['.pdf', '.txt', '.pptx', '.ipynb']
-    
+
     # Model settings
-<<<<<<< HEAD
-    OLLAMA_MODEL: str = "gemma3:12b"
-    DEFAULT_MODEL_PROVIDER: str = "ollama"  # Options: "ollama", "gemini"
-=======
     OLLAMA_MODEL: str
     DEFAULT_MODEL_PROVIDER: str
->>>>>>> 656567cc
-    
+
     # Embeddings settings
     EMBEDDINGS_MODEL_TYPE: str = "sentence_transformer"
     EMBEDDINGS_MODEL: str = "all-mpnet-base-v2"
     EMBEDDINGS_DEVICE: str = "cpu"
-    
+
     # Ollama settings
     OLLAMA_BASE_URL: str
     MODEL_TEMPERATURE: float
     MODEL_TOP_P: float
     MODEL_TOP_K: int
     MODEL_MAX_TOKENS: int
-    
+
     # Vector store settings
     VECTOR_STORE_COLLECTION_NAME: str = "study_buddy_docs"
     VECTOR_STORE_BATCH_SIZE: int = 10
-    
+
     # Google AI settings (for Gemini)
     GOOGLE_API_KEY: Optional[str] = None
     GOOGLE_PROJECT_ID: Optional[str] = None
-<<<<<<< HEAD
-    GEMINI_MODEL: str = "gemini-1.5-pro"
+    GEMINI_MODEL: str
 
     # Hume AI settings
     HUME_API_KEY: Optional[str] = Field(None, env="HUME_API_KEY")
     HUME_SECRET_KEY: Optional[str] = Field(None, env="HUME_SECRET_KEY")
     HUME_EVI_CONFIG_ID: Optional[str] = None  # Will be set after creating custom config
-    
-=======
-    GEMINI_MODEL: str
 
     # Database settings
-    DATABASE_URL: str = "postgresql+asyncpg://study_buddy:study_buddy_password@localhost:5432/study_buddy_db"
-    DATABASE_HOST: str = "localhost"
-    DATABASE_PORT: int = 5432
-    DATABASE_NAME: str = "study_buddy_db"
-    DATABASE_USER: str = "study_buddy"
-    DATABASE_PASSWORD: str = "study_buddy_password"
+    DATABASE_URL: str
+    DATABASE_HOST: str
+    DATABASE_PORT: int
+    DATABASE_NAME: str
+    DATABASE_USER: str
+    DATABASE_PASSWORD: str
     DATABASE_POOL_SIZE: int = 10
     DATABASE_MAX_OVERFLOW: int = 20
 
->>>>>>> 656567cc
     # Document processing settings
     CHUNK_SIZE: int = 1000
     CHUNK_OVERLAP: int = 200
-    
+
     # RAG settings
     DEFAULT_CONTEXT_WINDOW: int = 1
     MAX_CONTEXT_WINDOW: int = 2
-    
+
     # Performance settings
     REQUEST_TIMEOUT: int = 60  # seconds
 
-    @validator("DEFAULT_MODEL_PROVIDER")
-    def validate_model_provider(cls, v):
-        if v not in ["ollama", "gemini"]:
-            raise ValueError("DEFAULT_MODEL_PROVIDER must be either 'ollama' or 'gemini'")
-        return v
+    # --- Field Validators ---
 
-    @validator("GOOGLE_API_KEY")
-    def validate_api_key(cls, v, values):
-        if values.get("DEFAULT_MODEL_PROVIDER") == "gemini" and not v:
-            raise ValueError("GOOGLE_API_KEY is required when using Gemini provider")
-        return v
-
-    @validator("MODEL_TEMPERATURE")
-    def validate_temperature(cls, v):
-        if not 0 <= v <= 1:
-            raise ValueError("MODEL_TEMPERATURE must be between 0 and 1")
-        return v
-
-    @validator("MODEL_TOP_P")
-    def validate_top_p(cls, v):
-        if not 0 <= v <= 1:
-            raise ValueError("MODEL_TOP_P must be between 0 and 1")
-        return v
-
-    @validator("MODEL_TOP_K")
-    def validate_top_k(cls, v):
-        if not 1 <= v <= 100:
-            raise ValueError("MODEL_TOP_K must be between 1 and 100")
-        return v
-    
-<<<<<<< HEAD
     @field_validator("BACKEND_CORS_ORIGINS", mode="before")
     def split_cors_origins(cls, v):
         if isinstance(v, str):
             # split on commas, strip whitespace, drop empties
             return [origin.strip() for origin in v.split(",") if origin.strip()]
         return v
-    
+
     @field_validator("ALLOWED_EXTENSIONS", mode="before")
     def split_allowed_extensions(cls, v):
-        """Allow ALLOWED_EXTENSIONS to be provided as a simple comma-separated
-        string (e.g. ".pdf,.txt") instead of strict JSON to make local
-        configuration easier.
-        """
         if isinstance(v, str):
             return [ext.strip() for ext in v.split(",") if ext.strip()]
         return v
-=======
-    class Config:
-        case_sensitive = True
-        env_file = ".env"
-        env_file_encoding = "utf-8"
+    
+    @field_validator("DEFAULT_MODEL_PROVIDER")
+    def validate_model_provider(cls, v):
+        if v not in ["ollama", "gemini"]:
+            raise ValueError("DEFAULT_MODEL_PROVIDER must be either 'ollama' or 'gemini'")
+        return v
+
+    @field_validator("MODEL_TEMPERATURE")
+    def validate_temperature(cls, v):
+        if not 0 <= v <= 1:
+            raise ValueError("MODEL_TEMPERATURE must be between 0 and 1")
+        return v
+
+    @field_validator("MODEL_TOP_P")
+    def validate_top_p(cls, v):
+        if not 0 <= v <= 1:
+            raise ValueError("MODEL_TOP_P must be between 0 and 1")
+        return v
+
+    @field_validator("MODEL_TOP_K")
+    def validate_top_k(cls, v):
+        if not 1 <= v <= 100:
+            raise ValueError("MODEL_TOP_K must be between 1 and 100")
+        return v
+
+    # --- Model-level Validator ---
+
+    @model_validator(mode='after')
+    def validate_gemini_api_key(self):
+        if self.DEFAULT_MODEL_PROVIDER == "gemini" and not self.GOOGLE_API_KEY:
+            raise ValueError("GOOGLE_API_KEY is required when using the Gemini provider")
+        return self
 
 try:
     # Create instance
@@ -190,12 +154,12 @@
         level=getattr(logging, settings.LOG_LEVEL),
         format='%(asctime)s - %(name)s - %(levelname)s - %(message)s',
     )
->>>>>>> 656567cc
 
     # Log successful configuration
-    logging.info(f"Configuration loaded successfully")
+    logging.info("Configuration loaded successfully")
     logging.info(f"Using model provider: {settings.DEFAULT_MODEL_PROVIDER}")
-    logging.info(f"Model: {settings.GEMINI_MODEL if settings.DEFAULT_MODEL_PROVIDER == 'gemini' else settings.OLLAMA_MODEL}")
+    model_in_use = settings.GEMINI_MODEL if settings.DEFAULT_MODEL_PROVIDER == 'gemini' else settings.OLLAMA_MODEL
+    logging.info(f"Model: {model_in_use}")
 
     # Ensure required directories exist
     os.makedirs(settings.UPLOAD_DIR, exist_ok=True)
