from fastapi import APIRouter, UploadFile, File, HTTPException, Depends, BackgroundTasks, Query, WebSocket, WebSocketDisconnect
from fastapi.responses import StreamingResponse
from typing import List, Optional, Dict, Any
import os
import uuid
from datetime import datetime
import aiofiles
import asyncio
<<<<<<< HEAD
import json
from app.models.schemas import Document, QueryRequest, LLMConfig
from app.services.rag_service import EnhancedRAGService
from app.config import settings
from app.utils.auth import create_hume_client_token, verify_hume_access_token
from app.services.evi_config import get_or_create_study_buddy_config
=======
from sqlalchemy.ext.asyncio import AsyncSession
from app.models.schemas import Document, QueryRequest, LLMConfig, DocumentResponse, ProcessingStatus
from app.database.models import Document as DBDocument, ProcessingStatus as DBProcessingStatus
from app.database.services import DocumentService
from app.database.connection import get_db_session
from app.services.rag_service import EnhancedRAGService
from app.config import settings
from app.routes import database, chat_management
>>>>>>> 656567cc
import logging

logger = logging.getLogger(__name__)

router = APIRouter()
rag_service = EnhancedRAGService()

# Include database routes
router.include_router(database.router, prefix="/db", tags=["database"])

# Include chat management routes
router.include_router(chat_management.router, prefix="/chat", tags=["chat-management"])

async def process_document_background(db_document: DBDocument, file_path: str):
    """Background task to process document after upload with database status updates"""
    from app.database.connection import get_db_session_context

    try:
        # Update status to processing
        async with get_db_session_context() as db:
            await DocumentService.update_document_status(
                db, db_document.id, DBProcessingStatus.PROCESSING
            )
            await db.commit()

        # Create schema document for RAG service
        schema_document = Document(
            id=str(db_document.id),  # Use database ID as string
            filename=db_document.original_filename,
            uuid_filename=db_document.uuid_filename,  # Include uuid_filename for metadata
            file_type=db_document.file_type,
            file_size=db_document.file_size,
            upload_date=db_document.created_at,
            processed=False
        )

        # Process document
        success = await rag_service.process_document(schema_document, file_path)

        # Update database status
        async with get_db_session_context() as db:
            new_status = DBProcessingStatus.INDEXED if success else DBProcessingStatus.ERROR
            await DocumentService.update_document_status(db, db_document.id, new_status)

            # Update chunk count if successful
            if success:
                # Get chunk count from vector store
                chunk_count = await rag_service.vector_store_service.get_document_chunk_count(
                    db_document.uuid_filename
                )
                await DocumentService.update_document_chunks(db, db_document.id, chunk_count)

            await db.commit()

        logger.info(f"Background processing complete for {db_document.original_filename}: {'Success' if success else 'Failed'}")

    except Exception as e:
        logger.error(f"Error in background processing for {db_document.original_filename}: {str(e)}")

        # Update status to error
        try:
            async with get_db_session_context() as db:
                await DocumentService.update_document_status(
                    db, db_document.id, DBProcessingStatus.ERROR
                )
                await db.commit()
        except Exception as db_error:
            logger.error(f"Failed to update document status to error: {str(db_error)}")

@router.post("/documents/")
async def upload_documents(
    background_tasks: BackgroundTasks,
    file: UploadFile = File(...),
    db: AsyncSession = Depends(get_db_session)
):
    """Upload and process a document with database integration and background processing"""
    try:
        # Validate file extension
        file_extension = os.path.splitext(file.filename)[1].lower()
        if file_extension not in settings.ALLOWED_EXTENSIONS:
            raise HTTPException(
                status_code=400,
                detail=f"Unsupported file type: {file_extension}. Allowed types: {', '.join(settings.ALLOWED_EXTENSIONS)}"
            )

        # Read file content first to get size
        content = await file.read()

        if len(content) > settings.MAX_FILE_SIZE:
            raise HTTPException(
                status_code=400,
                detail=f"File too large. Maximum size: {settings.MAX_FILE_SIZE // (1024*1024)}MB"
            )
<<<<<<< HEAD

        # Update file size
        document.file_size = len(content)

        async with aiofiles.open(file_path, 'wb') as f:
            await f.write(content)

        # Add to background processing
        background_tasks.add_task(process_document_background, document, file_path)

        return {
            "id": document.id,
            "filename": document.filename,
            "status": "uploaded",
            "message": "Document uploaded and queued for processing"
=======

        # Generate UUID for file storage
        uuid_filename = str(uuid.uuid4())

        # Create document record in database
        db_document = await DocumentService.create_document(
            db,
            original_filename=file.filename,
            file_type=file_extension[1:],  # Remove the dot
            file_size=len(content),
            uuid_filename=uuid_filename,
            metadata={"upload_source": "api"}
        )

        # Ensure upload directory exists
        os.makedirs(settings.UPLOAD_DIR, exist_ok=True)

        # Save file with UUID name
        file_path = os.path.join(settings.UPLOAD_DIR, f"{uuid_filename}{file_extension}")
        async with aiofiles.open(file_path, 'wb') as out_file:
            await out_file.write(content)
            logger.info(f"File saved: {file_path}")

        # Commit the database transaction
        await db.commit()

        # Schedule background processing
        background_tasks.add_task(process_document_background, db_document, file_path)

        return {
            "status": "success",
            "message": "File uploaded successfully. Processing in background.",
            "document": {
                "id": db_document.id,
                "uuid_filename": db_document.uuid_filename,
                "original_filename": db_document.original_filename,
                "file_type": db_document.file_type,
                "file_size": db_document.file_size,
                "processing_status": db_document.processing_status.value,
                "created_at": db_document.created_at.isoformat()
            }
>>>>>>> 656567cc
        }
    except Exception as e:
<<<<<<< HEAD
        logger.error(f"Error uploading document: {str(e)}")
=======
        logger.error(f"Error in upload: {str(e)}")
        await db.rollback()
>>>>>>> 656567cc
        raise HTTPException(
            status_code=500,
            detail=f"Error uploading document: {str(e)}"
        )

@router.get("/documents/")
<<<<<<< HEAD
async def list_documents():
    """Get list of uploaded documents"""
    try:
        documents_info = rag_service.get_documents_info()
        return {
            "documents": documents_info,
            "total": len(documents_info)
        }
=======
async def list_documents(
    limit: int = Query(default=50, le=100),
    offset: int = Query(default=0, ge=0),
    db: AsyncSession = Depends(get_db_session)
):
    """List all documents from database with enhanced metadata"""
    try:
        # Get documents from database
        documents = await DocumentService.get_all_documents(db, limit=limit, offset=offset)

        # Convert to response format
        document_list = []
        for doc in documents:
            document_list.append({
                "id": doc.id,
                "uuid_filename": doc.uuid_filename,
                "original_filename": doc.original_filename,
                "file_type": doc.file_type,
                "file_size": doc.file_size,
                "processing_status": doc.processing_status.value,
                "created_at": doc.created_at.isoformat(),
                "updated_at": doc.updated_at.isoformat(),
                "chunk_count": doc.chunk_count,
                "document_metadata": doc.document_metadata,
                # Legacy fields for frontend compatibility
                "filename": f"{doc.uuid_filename}.{doc.file_type}",
                "size": doc.file_size,
                "upload_date": doc.created_at.isoformat(),
                "processed": doc.processing_status == DBProcessingStatus.INDEXED
            })

        return document_list

>>>>>>> 656567cc
    except Exception as e:
        logger.error(f"Error listing documents: {str(e)}")
        raise HTTPException(
            status_code=500,
            detail=f"Error listing documents: {str(e)}"
        )

@router.get("/documents/{document_id}")
async def get_document(document_id: int, db: AsyncSession = Depends(get_db_session)):
    """Get a specific document by ID"""
    try:
        document = await DocumentService.get_document_by_id(db, document_id)
        if not document:
            raise HTTPException(
                status_code=404,
                detail=f"Document with ID {document_id} not found"
            )

        return {
            "id": document.id,
            "uuid_filename": document.uuid_filename,
            "original_filename": document.original_filename,
            "file_type": document.file_type,
            "file_size": document.file_size,
            "processing_status": document.processing_status.value,
            "created_at": document.created_at.isoformat(),
            "updated_at": document.updated_at.isoformat(),
            "chunk_count": document.chunk_count,
            "document_metadata": document.document_metadata
        }

    except HTTPException as e:
        raise e
    except Exception as e:
        logger.error(f"Error getting document: {str(e)}")
        raise HTTPException(
            status_code=500,
            detail=f"Error getting document: {str(e)}"
        )

@router.get("/documents/{document_id}/status")
async def get_document_status(document_id: int, db: AsyncSession = Depends(get_db_session)):
    """Get the processing status of a specific document"""
    try:
        document = await DocumentService.get_document_by_id(db, document_id)
        if not document:
            raise HTTPException(
                status_code=404,
                detail=f"Document with ID {document_id} not found"
            )

        return {
            "id": document.id,
            "original_filename": document.original_filename,
            "processing_status": document.processing_status.value,
            "chunk_count": document.chunk_count,
            "updated_at": document.updated_at.isoformat()
        }

    except HTTPException as e:
        raise e
    except Exception as e:
        logger.error(f"Error getting document status: {str(e)}")
        raise HTTPException(
            status_code=500,
            detail=f"Error getting document status: {str(e)}"
        )

@router.post("/query/")
<<<<<<< HEAD
async def query_documents(request: QueryRequest):
    """Query documents using RAG"""
    try:
        # Use streaming response for real-time results
        async def generate_response():
            try:
                async for chunk in rag_service.query_documents_stream(
                    question=request.question,
                    context_window=request.context_window or settings.DEFAULT_CONTEXT_WINDOW,
                    model_provider=request.model_provider or settings.DEFAULT_MODEL_PROVIDER,
                    llm_config=request.llm_config
                ):
                    yield f"data: {json.dumps(chunk)}\n\n"
            except Exception as e:
                error_chunk = {
                    "type": "error",
                    "content": str(e)
                }
                yield f"data: {json.dumps(error_chunk)}\n\n"

        return StreamingResponse(
            generate_response(),
            media_type="text/plain",
=======
async def query_documents(
    query: QueryRequest,
    session_uuid: Optional[str] = Query(None, description="Chat session UUID for document context filtering")
):
    """Query processed documents and get AI response with enhanced parameters and optional session context"""
    try:
        # Validate context window size
        if query.context_window is not None:
            if query.context_window < 1:
                query.context_window = 1
            elif query.context_window > settings.MAX_CONTEXT_WINDOW:
                query.context_window = settings.MAX_CONTEXT_WINDOW

        # Log query details
        logger.info(f"Received query: '{query.question}' with context window: {query.context_window}")
        if session_uuid:
            logger.info(f"Using session context: {session_uuid}")

        # Generate response stream
        async def response_generator():
            async for chunk in rag_service.generate_response(query, session_uuid=session_uuid):
                yield chunk

        return StreamingResponse(
            response_generator(),
            media_type="text/event-stream",
>>>>>>> 656567cc
            headers={
                "Cache-Control": "no-cache",
                "Connection": "keep-alive",
                "Content-Type": "text/plain; charset=utf-8"
            }
        )
    except Exception as e:
        logger.error(f"Error querying documents: {str(e)}")
        raise HTTPException(
            status_code=500,
            detail=f"Error querying documents: {str(e)}"
        )

@router.get("/status")
async def get_status():
    """Get system status"""
    try:
<<<<<<< HEAD
        documents_info = rag_service.get_documents_info()
        return {
            "status": "healthy",
            "documents_in_vector_store": len(documents_info),
            "uploaded_files_count": len([f for f in os.listdir(settings.UPLOAD_DIR) if os.path.isfile(os.path.join(settings.UPLOAD_DIR, f))]) if os.path.exists(settings.UPLOAD_DIR) else 0,
            "embedding_model": settings.EMBEDDINGS_MODEL,
            "llm_model": {
                "default_provider": settings.DEFAULT_MODEL_PROVIDER,
                "ollama_model": settings.OLLAMA_MODEL,
                "gemini_model": settings.GEMINI_MODEL
            },
            "timestamp": datetime.now(),
            "hume_configured": bool(settings.HUME_API_KEY)
=======
        # Get vector store statistics
        doc_count = 0
        try:
            doc_count = await rag_service.vector_store_service.get_document_count()
        except Exception as e:
            logger.error(f"Error getting vector store document count: {str(e)}")
        
        # Get embedding model info
        embedding_model = settings.EMBEDDINGS_MODEL
        
        # Check uploaded files
        upload_dir = settings.UPLOAD_DIR
        uploaded_files = []
        if os.path.exists(upload_dir):
            uploaded_files = [f for f in os.listdir(upload_dir) if os.path.isfile(os.path.join(upload_dir, f))]
            
        # Check available providers
        providers_available = {
            "ollama": rag_service.ollama_model is not None,
            "gemini": rag_service.gemini_model is not None and settings.GOOGLE_API_KEY is not None
        }
        
        # Get model information
        model_info = {
            "name": settings.GEMINI_MODEL if rag_service.current_provider == "gemini" else settings.OLLAMA_MODEL,
            "provider": rag_service.current_provider,
            "temperature": settings.MODEL_TEMPERATURE,
            "max_tokens": settings.MODEL_MAX_TOKENS
        }

        return {
            "status": "healthy",
            "documents_in_vector_store": doc_count,
            "documents_indexed": doc_count,  # Add alias for frontend compatibility
            "uploaded_files_count": len(uploaded_files),
            "embedding_model": embedding_model,
            "llm_model": model_info,
            "current_provider": rag_service.current_provider,
            "providers_available": providers_available,
            "timestamp": datetime.now().isoformat()
>>>>>>> 656567cc
        }
    except Exception as e:
        logger.error(f"Error getting status: {str(e)}")
        raise HTTPException(
            status_code=500,
            detail=f"Error getting status: {str(e)}"
        )

<<<<<<< HEAD
# Hume EVI Authentication Endpoints

@router.get("/auth/hume-token")
async def get_hume_token():
    """Generate access token for Hume EVI authentication"""
    if not settings.HUME_API_KEY:
        raise HTTPException(
            status_code=503,
            detail="Hume AI is not configured. Please contact administrator."
        )
    
    try:
        # Create secure client token for frontend
        token_data = create_hume_client_token()
        
        # Get or create Study Buddy EVI configuration
        config_id = await get_or_create_study_buddy_config()
        
        return {
            **token_data,
            "config_id": config_id,
            "hostname": "api.hume.ai"
        }
    except Exception as e:
        logger.error(f"Error generating Hume token: {str(e)}")
=======
@router.post("/test/gemini")
async def test_gemini():
    """Test Gemini API with minimal request"""
    try:
        if not rag_service.gemini_model:
            raise HTTPException(
                status_code=400,
                detail="Gemini model not available"
            )

        # Simple test without context
        from langchain_core.messages import HumanMessage

        # Very simple message
        messages = [HumanMessage(content="Hello")]

        # Test the model
        response = await rag_service.gemini_model.ainvoke(messages)

        return {
            "status": "success",
            "message": "Gemini API is working",
            "response": response.content[:100] + "..." if len(response.content) > 100 else response.content
        }

    except Exception as e:
        logger.error(f"Gemini test failed: {str(e)}")
        return {
            "status": "error",
            "message": str(e)
        }

@router.post("/model/switch")
async def switch_model(model_config: LLMConfig):
    """Switch between different model providers (Ollama/Gemini)"""
    try:
        # Validate provider
        if model_config.provider.value not in ["ollama", "gemini"]:
            raise HTTPException(
                status_code=400,
                detail="Invalid model provider. Must be either 'ollama' or 'gemini'"
            )
        
        # Check if the requested provider is available
        if model_config.provider.value == "gemini":
            if not rag_service.gemini_model or not settings.GOOGLE_API_KEY:
                raise HTTPException(
                    status_code=400,
                    detail="Gemini model is not available. Please check your API key configuration."
                )
        elif model_config.provider.value == "ollama":
            if not rag_service.ollama_model:
                raise HTTPException(
                    status_code=400,
                    detail="Ollama model is not available. Please check your Ollama installation."
                )
            
        # Update the current provider in the RAG service
        rag_service.current_provider = model_config.provider.value
        
        # Log the switch
        logger.info(f"Switched model provider to: {model_config.provider.value}")
        
        return {
            "status": "success",
            "message": f"Successfully switched to {model_config.provider.value}",
            "current_provider": rag_service.current_provider
        }
    except Exception as e:
        logger.error(f"Error switching model: {str(e)}")
        raise HTTPException(
            status_code=500,
            detail=f"Error switching model: {str(e)}"
        )
        
@router.delete("/documents/{document_id}")
async def delete_document(document_id: int, db: AsyncSession = Depends(get_db_session)):
    """Delete a document and its vector store entries with database integration"""
    try:
        # Get document from database
        document = await DocumentService.get_document_by_id(db, document_id)
        if not document:
            raise HTTPException(
                status_code=404,
                detail=f"Document with ID {document_id} not found"
            )

        # Construct file path using UUID filename
        file_path = os.path.join(settings.UPLOAD_DIR, f"{document.uuid_filename}.{document.file_type}")

        # Delete the physical file if it exists
        if os.path.exists(file_path):
            try:
                os.remove(file_path)
                logger.info(f"Deleted file: {file_path}")
            except OSError as e:
                logger.error(f"Error deleting file: {str(e)}")
                # Continue with database deletion even if file deletion fails
        else:
            logger.warning(f"Physical file not found: {file_path}")

        # Delete from vector store
        try:
            await rag_service.vector_store_service.delete_by_metadata({
                "uuid_filename": document.uuid_filename
            })
            logger.info(f"Removed document from vector store: {document.uuid_filename}")
        except Exception as e:
            logger.error(f"Error cleaning up vector store: {str(e)}")
            # Continue with database deletion even if vector store cleanup fails

        # Delete from database
        await DocumentService.delete_document(db, document_id)
        await db.commit()

        return {
            "status": "success",
            "message": f"Document '{document.original_filename}' deleted successfully"
        }

    except HTTPException as e:
        raise e
    except Exception as e:
        logger.error(f"Error processing delete request: {str(e)}")
        await db.rollback()
        raise HTTPException(
            status_code=500,
            detail=f"Error processing delete request: {str(e)}"
        )

# Legacy endpoint for backward compatibility
@router.delete("/documents/by-filename/{filename}")
async def delete_document_by_filename(filename: str, db: AsyncSession = Depends(get_db_session)):
    """Delete a document by filename (legacy endpoint for backward compatibility)"""
    try:
        # Extract UUID from filename (assuming format: uuid.extension)
        uuid_filename = os.path.splitext(filename)[0]

        # Find document by UUID filename
        document = await DocumentService.get_document_by_uuid_filename(db, uuid_filename)
        if not document:
            raise HTTPException(
                status_code=404,
                detail=f"Document {filename} not found"
            )

        # Use the main delete endpoint
        return await delete_document(document.id, db)

    except HTTPException as e:
        raise e
    except Exception as e:
        logger.error(f"Error processing legacy delete request: {str(e)}")
>>>>>>> 656567cc
        raise HTTPException(
            status_code=500,
            detail=f"Failed to generate Hume authentication token: {str(e)}"
        )

# Voice Chat RAG Integration

@router.post("/voice/query")
async def voice_rag_query(request: Dict[str, Any]):
    """
    Process voice transcription through RAG system
    This endpoint receives transcriptions from voice chat and returns RAG responses
    """
    try:
        transcription = request.get("transcription", "").strip()
        if not transcription:
            raise HTTPException(status_code=400, detail="No transcription provided")
        
        # Create QueryRequest from voice input
        query_request = QueryRequest(
            question=transcription,
            context_window=5,  # Optimal for voice responses
            model_provider=settings.DEFAULT_MODEL_PROVIDER
        )
        
        # Get RAG response
        response_chunks = []
        async for chunk in rag_service.query_documents_stream(
            question=query_request.question,
            context_window=query_request.context_window,
            model_provider=query_request.model_provider
        ):
            response_chunks.append(chunk)
        
        # Combine chunks into final response
        full_response = ""
        sources = []
        
        for chunk in response_chunks:
            if chunk.get("type") == "content":
                full_response += chunk.get("content", "")
            elif chunk.get("type") == "sources":
                sources = chunk.get("sources", [])
        
        # Format response for voice (concise but informative)
        formatted_response = format_response_for_voice(full_response, sources)
        
        return {
            "success": True,
            "response": formatted_response,
            "sources": sources,
            "original_transcription": transcription
        }
        
    except Exception as e:
        logger.error(f"Error processing voice RAG query: {str(e)}")
        return {
            "success": False,
            "error": str(e),
            "response": "I'm sorry, I encountered an error while searching your documents. Please try again."
        }

def format_response_for_voice(response: str, sources: List[Dict]) -> str:
    """
    Format RAG response for voice delivery
    - Keep it conversational
    - Include source mentions naturally
    - Ensure it flows well when spoken
    """
    if not response:
        return "I couldn't find relevant information in your documents for that question."
    
    # Add source mentions naturally in voice format
    if sources:
        source_names = [source.get("filename", "document") for source in sources[:2]]  # Limit to 2 for voice
        if len(source_names) == 1:
            source_mention = f"Based on your {source_names[0]}, "
        else:
            source_mention = f"Based on your documents {' and '.join(source_names)}, "
        
        # Insert source mention naturally
        response = source_mention + response.lower()
    
    return response

# Document Management Endpoints (existing)

@router.delete("/documents/{document_id}")
async def delete_document(document_id: str):
    """Delete a document"""
    try:
        success = await rag_service.delete_document(document_id)
        if success:
            return {"message": "Document deleted successfully"}
        else:
            raise HTTPException(status_code=404, detail="Document not found")
    except Exception as e:
        logger.error(f"Error deleting document: {str(e)}")
        raise HTTPException(
            status_code=500,
            detail=f"Error deleting document: {str(e)}"
        )

@router.post("/model/switch")
async def switch_model(request: Dict[str, Any]):
    """Switch between model providers (Ollama/Gemini)"""
    try:
        provider = request.get("provider")
        if provider not in ["ollama", "gemini"]:
            raise HTTPException(status_code=400, detail="Invalid provider. Use 'ollama' or 'gemini'")
        
        # Update the default provider
        settings.DEFAULT_MODEL_PROVIDER = provider
        
        return {
            "message": f"Switched to {provider} provider",
            "current_provider": provider
        }
    except Exception as e:
        logger.error(f"Error switching model: {str(e)}")
        raise HTTPException(
            status_code=500,
            detail=f"Error switching model: {str(e)}"
        )
        
@router.websocket("/ws/voice-rag")
async def websocket_voice_rag(websocket: WebSocket):
    """
    WebSocket endpoint for real-time voice RAG integration
    Receives voice transcriptions and sends back RAG responses
    """
    await websocket.accept()
    logger.info("Voice RAG WebSocket connection established")
    
    try:
        while True:
            # Receive message from frontend
            data = await websocket.receive_text()
            message = json.loads(data)
            
            message_type = message.get("type")
            
            if message_type == "transcription":
                # Process voice transcription through RAG
                transcription = message.get("text", "").strip()
                
                if transcription:
                    logger.info(f"Processing voice transcription: {transcription}")
                    
                    try:
                        # Send acknowledgment
                        await websocket.send_text(json.dumps({
                            "type": "processing",
                            "message": "Searching your documents..."
                        }))
                        
                        # Process through RAG
                        query_request = QueryRequest(
                            question=transcription,
                            context_window=5,
                            model_provider=settings.DEFAULT_MODEL_PROVIDER
                        )
                        
                        response_chunks = []
                        async for chunk in rag_service.query_documents_stream(
                            question=query_request.question,
                            context_window=query_request.context_window,
                            model_provider=query_request.model_provider
                        ):
                            response_chunks.append(chunk)
                        
                        # Combine response
                        full_response = ""
                        sources = []
                        
                        for chunk in response_chunks:
                            if chunk.get("type") == "content":
                                full_response += chunk.get("content", "")
                            elif chunk.get("type") == "sources":
                                sources = chunk.get("sources", [])
                        
                        # Format for voice and send response
                        formatted_response = format_response_for_voice(full_response, sources)
                        
                        await websocket.send_text(json.dumps({
                            "type": "rag_response",
                            "response": formatted_response,
                            "sources": sources,
                            "original_question": transcription
                        }))
                        
                    except Exception as e:
                        logger.error(f"Error processing voice transcription: {str(e)}")
                        await websocket.send_text(json.dumps({
                            "type": "error",
                            "message": "Sorry, I encountered an error while searching your documents."
                        }))
                
            elif message_type == "ping":
                # Health check
                await websocket.send_text(json.dumps({
                    "type": "pong",
                    "timestamp": datetime.now().isoformat()
                }))
                
    except WebSocketDisconnect:
        logger.info("Voice RAG WebSocket disconnected")
    except Exception as e:
        logger.error(f"Voice RAG WebSocket error: {str(e)}")
        try:
            await websocket.close(code=1011, reason="Internal server error")
        except:
            pass<|MERGE_RESOLUTION|>--- conflicted
+++ resolved
@@ -1,88 +1,77 @@
-from fastapi import APIRouter, UploadFile, File, HTTPException, Depends, BackgroundTasks, Query, WebSocket, WebSocketDisconnect
-from fastapi.responses import StreamingResponse
-from typing import List, Optional, Dict, Any
+# --- Standard Library Imports ---
 import os
 import uuid
+import json
+import logging
 from datetime import datetime
+from typing import List, Optional, Dict, Any
+
+# --- Third-Party Imports ---
 import aiofiles
-import asyncio
-<<<<<<< HEAD
-import json
-from app.models.schemas import Document, QueryRequest, LLMConfig
-from app.services.rag_service import EnhancedRAGService
+from fastapi import (
+    APIRouter, UploadFile, File, HTTPException, Depends, 
+    BackgroundTasks, Query, WebSocket, WebSocketDisconnect
+)
+from fastapi.responses import StreamingResponse
+from sqlalchemy.ext.asyncio import AsyncSession
+
+# --- Application-Specific Imports ---
 from app.config import settings
-from app.utils.auth import create_hume_client_token, verify_hume_access_token
-from app.services.evi_config import get_or_create_study_buddy_config
-=======
-from sqlalchemy.ext.asyncio import AsyncSession
-from app.models.schemas import Document, QueryRequest, LLMConfig, DocumentResponse, ProcessingStatus
+from app.database.connection import get_db_session, get_db_session_context
 from app.database.models import Document as DBDocument, ProcessingStatus as DBProcessingStatus
 from app.database.services import DocumentService
-from app.database.connection import get_db_session
+from app.models.schemas import QueryRequest, LLMConfig
+from app.routes import database, chat_management
+from app.services.evi_config import get_or_create_study_buddy_config
 from app.services.rag_service import EnhancedRAGService
-from app.config import settings
-from app.routes import database, chat_management
->>>>>>> 656567cc
-import logging
-
+from app.utils.auth import create_hume_client_token
+
+# -----------------------------------------------------------------------------
+# Setup
+# -----------------------------------------------------------------------------
 logger = logging.getLogger(__name__)
 
 router = APIRouter()
 rag_service = EnhancedRAGService()
 
-# Include database routes
+# Include database and chat management routes from the 'main' branch logic
 router.include_router(database.router, prefix="/db", tags=["database"])
-
-# Include chat management routes
 router.include_router(chat_management.router, prefix="/chat", tags=["chat-management"])
 
+
+# -----------------------------------------------------------------------------
+# Background Document Processing
+# -----------------------------------------------------------------------------
+
 async def process_document_background(db_document: DBDocument, file_path: str):
-    """Background task to process document after upload with database status updates"""
-    from app.database.connection import get_db_session_context
-
-    try:
-        # Update status to processing
+    """Background task to process a document after upload, with database status updates."""
+    try:
+        # Update status to PROCESSING
         async with get_db_session_context() as db:
             await DocumentService.update_document_status(
                 db, db_document.id, DBProcessingStatus.PROCESSING
             )
             await db.commit()
 
-        # Create schema document for RAG service
-        schema_document = Document(
-            id=str(db_document.id),  # Use database ID as string
-            filename=db_document.original_filename,
-            uuid_filename=db_document.uuid_filename,  # Include uuid_filename for metadata
-            file_type=db_document.file_type,
-            file_size=db_document.file_size,
-            upload_date=db_document.created_at,
-            processed=False
-        )
-
-        # Process document
-        success = await rag_service.process_document(schema_document, file_path)
-
-        # Update database status
+        # Process the document using the RAG service
+        success = await rag_service.process_document_by_id(db_document.id, file_path)
+
+        # Update final status in the database
         async with get_db_session_context() as db:
             new_status = DBProcessingStatus.INDEXED if success else DBProcessingStatus.ERROR
             await DocumentService.update_document_status(db, db_document.id, new_status)
 
-            # Update chunk count if successful
             if success:
-                # Get chunk count from vector store
                 chunk_count = await rag_service.vector_store_service.get_document_chunk_count(
                     db_document.uuid_filename
                 )
                 await DocumentService.update_document_chunks(db, db_document.id, chunk_count)
 
             await db.commit()
-
         logger.info(f"Background processing complete for {db_document.original_filename}: {'Success' if success else 'Failed'}")
 
     except Exception as e:
         logger.error(f"Error in background processing for {db_document.original_filename}: {str(e)}")
-
-        # Update status to error
         try:
             async with get_db_session_context() as db:
                 await DocumentService.update_document_status(
@@ -90,742 +79,266 @@
                 )
                 await db.commit()
         except Exception as db_error:
-            logger.error(f"Failed to update document status to error: {str(db_error)}")
+            logger.error(f"Failed to update document status to ERROR: {str(db_error)}")
+
+
+# -----------------------------------------------------------------------------
+# Document Management Endpoints
+# -----------------------------------------------------------------------------
 
 @router.post("/documents/")
-async def upload_documents(
+async def upload_document(
     background_tasks: BackgroundTasks,
     file: UploadFile = File(...),
     db: AsyncSession = Depends(get_db_session)
 ):
-    """Upload and process a document with database integration and background processing"""
-    try:
-        # Validate file extension
+    """Upload and process a document with database integration."""
+    try:
         file_extension = os.path.splitext(file.filename)[1].lower()
         if file_extension not in settings.ALLOWED_EXTENSIONS:
-            raise HTTPException(
-                status_code=400,
-                detail=f"Unsupported file type: {file_extension}. Allowed types: {', '.join(settings.ALLOWED_EXTENSIONS)}"
-            )
-
-        # Read file content first to get size
+            raise HTTPException(400, f"Unsupported file type. Allowed: {settings.ALLOWED_EXTENSIONS}")
+
         content = await file.read()
-
         if len(content) > settings.MAX_FILE_SIZE:
-            raise HTTPException(
-                status_code=400,
-                detail=f"File too large. Maximum size: {settings.MAX_FILE_SIZE // (1024*1024)}MB"
-            )
-<<<<<<< HEAD
-
-        # Update file size
-        document.file_size = len(content)
-
-        async with aiofiles.open(file_path, 'wb') as f:
-            await f.write(content)
-
-        # Add to background processing
-        background_tasks.add_task(process_document_background, document, file_path)
-
-        return {
-            "id": document.id,
-            "filename": document.filename,
-            "status": "uploaded",
-            "message": "Document uploaded and queued for processing"
-=======
-
-        # Generate UUID for file storage
+            raise HTTPException(400, f"File too large. Max size: {settings.MAX_FILE_SIZE // (1024*1024)}MB")
+
         uuid_filename = str(uuid.uuid4())
-
-        # Create document record in database
         db_document = await DocumentService.create_document(
             db,
             original_filename=file.filename,
-            file_type=file_extension[1:],  # Remove the dot
+            file_type=file_extension[1:],
             file_size=len(content),
             uuid_filename=uuid_filename,
             metadata={"upload_source": "api"}
         )
 
-        # Ensure upload directory exists
         os.makedirs(settings.UPLOAD_DIR, exist_ok=True)
-
-        # Save file with UUID name
         file_path = os.path.join(settings.UPLOAD_DIR, f"{uuid_filename}{file_extension}")
         async with aiofiles.open(file_path, 'wb') as out_file:
             await out_file.write(content)
-            logger.info(f"File saved: {file_path}")
-
-        # Commit the database transaction
+        
         await db.commit()
-
-        # Schedule background processing
         background_tasks.add_task(process_document_background, db_document, file_path)
 
         return {
             "status": "success",
-            "message": "File uploaded successfully. Processing in background.",
+            "message": "File uploaded. Processing in background.",
             "document": {
                 "id": db_document.id,
                 "uuid_filename": db_document.uuid_filename,
                 "original_filename": db_document.original_filename,
-                "file_type": db_document.file_type,
-                "file_size": db_document.file_size,
                 "processing_status": db_document.processing_status.value,
-                "created_at": db_document.created_at.isoformat()
             }
->>>>>>> 656567cc
-        }
-    except Exception as e:
-<<<<<<< HEAD
-        logger.error(f"Error uploading document: {str(e)}")
-=======
+        }
+    except Exception as e:
         logger.error(f"Error in upload: {str(e)}")
         await db.rollback()
->>>>>>> 656567cc
-        raise HTTPException(
-            status_code=500,
-            detail=f"Error uploading document: {str(e)}"
-        )
+        raise HTTPException(500, f"Error uploading document: {str(e)}")
+
 
 @router.get("/documents/")
-<<<<<<< HEAD
-async def list_documents():
-    """Get list of uploaded documents"""
-    try:
-        documents_info = rag_service.get_documents_info()
-        return {
-            "documents": documents_info,
-            "total": len(documents_info)
-        }
-=======
 async def list_documents(
     limit: int = Query(default=50, le=100),
     offset: int = Query(default=0, ge=0),
     db: AsyncSession = Depends(get_db_session)
 ):
-    """List all documents from database with enhanced metadata"""
-    try:
-        # Get documents from database
+    """List all documents from the database."""
+    try:
         documents = await DocumentService.get_all_documents(db, limit=limit, offset=offset)
-
-        # Convert to response format
-        document_list = []
-        for doc in documents:
-            document_list.append({
-                "id": doc.id,
-                "uuid_filename": doc.uuid_filename,
-                "original_filename": doc.original_filename,
-                "file_type": doc.file_type,
-                "file_size": doc.file_size,
-                "processing_status": doc.processing_status.value,
-                "created_at": doc.created_at.isoformat(),
-                "updated_at": doc.updated_at.isoformat(),
-                "chunk_count": doc.chunk_count,
-                "document_metadata": doc.document_metadata,
-                # Legacy fields for frontend compatibility
-                "filename": f"{doc.uuid_filename}.{doc.file_type}",
-                "size": doc.file_size,
-                "upload_date": doc.created_at.isoformat(),
-                "processed": doc.processing_status == DBProcessingStatus.INDEXED
-            })
-
-        return document_list
-
->>>>>>> 656567cc
+        return [{
+            "id": doc.id,
+            "original_filename": doc.original_filename,
+            "file_type": doc.file_type,
+            "file_size": doc.file_size,
+            "processing_status": doc.processing_status.value,
+            "created_at": doc.created_at.isoformat(),
+            "chunk_count": doc.chunk_count,
+            # Legacy fields for frontend compatibility
+            "filename": f"{doc.uuid_filename}.{doc.file_type}",
+            "processed": doc.processing_status == DBProcessingStatus.INDEXED
+        } for doc in documents]
     except Exception as e:
         logger.error(f"Error listing documents: {str(e)}")
-        raise HTTPException(
-            status_code=500,
-            detail=f"Error listing documents: {str(e)}"
-        )
+        raise HTTPException(500, "Error listing documents")
+
 
 @router.get("/documents/{document_id}")
 async def get_document(document_id: int, db: AsyncSession = Depends(get_db_session)):
-    """Get a specific document by ID"""
+    """Get a specific document by its database ID."""
+    document = await DocumentService.get_document_by_id(db, document_id)
+    if not document:
+        raise HTTPException(404, f"Document with ID {document_id} not found")
+    return document
+
+
+@router.delete("/documents/{document_id}")
+async def delete_document(document_id: int, db: AsyncSession = Depends(get_db_session)):
+    """Delete a document, its file, and its vector store entries."""
     try:
         document = await DocumentService.get_document_by_id(db, document_id)
         if not document:
-            raise HTTPException(
-                status_code=404,
-                detail=f"Document with ID {document_id} not found"
-            )
-
-        return {
-            "id": document.id,
-            "uuid_filename": document.uuid_filename,
-            "original_filename": document.original_filename,
-            "file_type": document.file_type,
-            "file_size": document.file_size,
-            "processing_status": document.processing_status.value,
-            "created_at": document.created_at.isoformat(),
-            "updated_at": document.updated_at.isoformat(),
-            "chunk_count": document.chunk_count,
-            "document_metadata": document.document_metadata
-        }
-
-    except HTTPException as e:
-        raise e
-    except Exception as e:
-        logger.error(f"Error getting document: {str(e)}")
-        raise HTTPException(
-            status_code=500,
-            detail=f"Error getting document: {str(e)}"
-        )
-
-@router.get("/documents/{document_id}/status")
-async def get_document_status(document_id: int, db: AsyncSession = Depends(get_db_session)):
-    """Get the processing status of a specific document"""
-    try:
-        document = await DocumentService.get_document_by_id(db, document_id)
-        if not document:
-            raise HTTPException(
-                status_code=404,
-                detail=f"Document with ID {document_id} not found"
-            )
-
-        return {
-            "id": document.id,
-            "original_filename": document.original_filename,
-            "processing_status": document.processing_status.value,
-            "chunk_count": document.chunk_count,
-            "updated_at": document.updated_at.isoformat()
-        }
-
-    except HTTPException as e:
-        raise e
-    except Exception as e:
-        logger.error(f"Error getting document status: {str(e)}")
-        raise HTTPException(
-            status_code=500,
-            detail=f"Error getting document status: {str(e)}"
-        )
+            raise HTTPException(404, f"Document with ID {document_id} not found")
+
+        # Delete physical file
+        file_path = os.path.join(settings.UPLOAD_DIR, f"{document.uuid_filename}.{document.file_type}")
+        if os.path.exists(file_path):
+            os.remove(file_path)
+
+        # Delete from vector store
+        await rag_service.vector_store_service.delete_by_metadata({"document_id": str(document.id)})
+        
+        # Delete from database
+        await DocumentService.delete_document(db, document_id)
+        await db.commit()
+
+        return {"status": "success", "message": f"Document '{document.original_filename}' deleted."}
+    except Exception as e:
+        logger.error(f"Error deleting document {document_id}: {str(e)}")
+        await db.rollback()
+        raise HTTPException(500, "Error processing delete request")
+
+
+# -----------------------------------------------------------------------------
+# RAG Query and System Status Endpoints
+# -----------------------------------------------------------------------------
 
 @router.post("/query/")
-<<<<<<< HEAD
-async def query_documents(request: QueryRequest):
-    """Query documents using RAG"""
-    try:
-        # Use streaming response for real-time results
-        async def generate_response():
-            try:
-                async for chunk in rag_service.query_documents_stream(
-                    question=request.question,
-                    context_window=request.context_window or settings.DEFAULT_CONTEXT_WINDOW,
-                    model_provider=request.model_provider or settings.DEFAULT_MODEL_PROVIDER,
-                    llm_config=request.llm_config
-                ):
-                    yield f"data: {json.dumps(chunk)}\n\n"
-            except Exception as e:
-                error_chunk = {
-                    "type": "error",
-                    "content": str(e)
-                }
-                yield f"data: {json.dumps(error_chunk)}\n\n"
-
-        return StreamingResponse(
-            generate_response(),
-            media_type="text/plain",
-=======
 async def query_documents(
     query: QueryRequest,
-    session_uuid: Optional[str] = Query(None, description="Chat session UUID for document context filtering")
+    session_uuid: Optional[str] = Query(None, description="Chat session UUID for document context")
 ):
-    """Query processed documents and get AI response with enhanced parameters and optional session context"""
-    try:
-        # Validate context window size
+    """Query documents and get an AI response, with optional session context."""
+    try:
         if query.context_window is not None:
-            if query.context_window < 1:
-                query.context_window = 1
-            elif query.context_window > settings.MAX_CONTEXT_WINDOW:
-                query.context_window = settings.MAX_CONTEXT_WINDOW
-
-        # Log query details
-        logger.info(f"Received query: '{query.question}' with context window: {query.context_window}")
-        if session_uuid:
-            logger.info(f"Using session context: {session_uuid}")
-
-        # Generate response stream
+            query.context_window = max(1, min(query.context_window, settings.MAX_CONTEXT_WINDOW))
+
+        logger.info(f"Query for session '{session_uuid}': '{query.question}'")
+        
         async def response_generator():
             async for chunk in rag_service.generate_response(query, session_uuid=session_uuid):
-                yield chunk
-
-        return StreamingResponse(
-            response_generator(),
-            media_type="text/event-stream",
->>>>>>> 656567cc
-            headers={
-                "Cache-Control": "no-cache",
-                "Connection": "keep-alive",
-                "Content-Type": "text/plain; charset=utf-8"
-            }
-        )
+                yield f"data: {json.dumps(chunk)}\n\n"
+        
+        return StreamingResponse(response_generator(), media_type="text/event-stream")
     except Exception as e:
         logger.error(f"Error querying documents: {str(e)}")
-        raise HTTPException(
-            status_code=500,
-            detail=f"Error querying documents: {str(e)}"
-        )
+        raise HTTPException(500, "Error querying documents")
+
 
 @router.get("/status")
-async def get_status():
-    """Get system status"""
-    try:
-<<<<<<< HEAD
-        documents_info = rag_service.get_documents_info()
-        return {
-            "status": "healthy",
-            "documents_in_vector_store": len(documents_info),
-            "uploaded_files_count": len([f for f in os.listdir(settings.UPLOAD_DIR) if os.path.isfile(os.path.join(settings.UPLOAD_DIR, f))]) if os.path.exists(settings.UPLOAD_DIR) else 0,
-            "embedding_model": settings.EMBEDDINGS_MODEL,
-            "llm_model": {
-                "default_provider": settings.DEFAULT_MODEL_PROVIDER,
-                "ollama_model": settings.OLLAMA_MODEL,
-                "gemini_model": settings.GEMINI_MODEL
-            },
-            "timestamp": datetime.now(),
-            "hume_configured": bool(settings.HUME_API_KEY)
-=======
-        # Get vector store statistics
-        doc_count = 0
-        try:
-            doc_count = await rag_service.vector_store_service.get_document_count()
-        except Exception as e:
-            logger.error(f"Error getting vector store document count: {str(e)}")
-        
-        # Get embedding model info
-        embedding_model = settings.EMBEDDINGS_MODEL
-        
-        # Check uploaded files
-        upload_dir = settings.UPLOAD_DIR
-        uploaded_files = []
-        if os.path.exists(upload_dir):
-            uploaded_files = [f for f in os.listdir(upload_dir) if os.path.isfile(os.path.join(upload_dir, f))]
-            
-        # Check available providers
+async def get_status(db: AsyncSession = Depends(get_db_session)):
+    """Get system status, including database and model info."""
+    try:
+        doc_count = await DocumentService.get_total_document_count(db)
         providers_available = {
             "ollama": rag_service.ollama_model is not None,
             "gemini": rag_service.gemini_model is not None and settings.GOOGLE_API_KEY is not None
         }
-        
-        # Get model information
         model_info = {
             "name": settings.GEMINI_MODEL if rag_service.current_provider == "gemini" else settings.OLLAMA_MODEL,
             "provider": rag_service.current_provider,
-            "temperature": settings.MODEL_TEMPERATURE,
-            "max_tokens": settings.MODEL_MAX_TOKENS
-        }
-
+        }
         return {
             "status": "healthy",
-            "documents_in_vector_store": doc_count,
-            "documents_indexed": doc_count,  # Add alias for frontend compatibility
-            "uploaded_files_count": len(uploaded_files),
-            "embedding_model": embedding_model,
+            "documents_in_db": doc_count,
+            "embedding_model": settings.EMBEDDINGS_MODEL,
             "llm_model": model_info,
-            "current_provider": rag_service.current_provider,
             "providers_available": providers_available,
+            "hume_configured": bool(settings.HUME_API_KEY and settings.HUME_SECRET_KEY),
             "timestamp": datetime.now().isoformat()
->>>>>>> 656567cc
         }
     except Exception as e:
         logger.error(f"Error getting status: {str(e)}")
-        raise HTTPException(
-            status_code=500,
-            detail=f"Error getting status: {str(e)}"
-        )
-
-<<<<<<< HEAD
-# Hume EVI Authentication Endpoints
-
-@router.get("/auth/hume-token")
-async def get_hume_token():
-    """Generate access token for Hume EVI authentication"""
-    if not settings.HUME_API_KEY:
-        raise HTTPException(
-            status_code=503,
-            detail="Hume AI is not configured. Please contact administrator."
-        )
-    
-    try:
-        # Create secure client token for frontend
-        token_data = create_hume_client_token()
-        
-        # Get or create Study Buddy EVI configuration
-        config_id = await get_or_create_study_buddy_config()
-        
-        return {
-            **token_data,
-            "config_id": config_id,
-            "hostname": "api.hume.ai"
-        }
-    except Exception as e:
-        logger.error(f"Error generating Hume token: {str(e)}")
-=======
-@router.post("/test/gemini")
-async def test_gemini():
-    """Test Gemini API with minimal request"""
-    try:
-        if not rag_service.gemini_model:
-            raise HTTPException(
-                status_code=400,
-                detail="Gemini model not available"
-            )
-
-        # Simple test without context
-        from langchain_core.messages import HumanMessage
-
-        # Very simple message
-        messages = [HumanMessage(content="Hello")]
-
-        # Test the model
-        response = await rag_service.gemini_model.ainvoke(messages)
-
-        return {
-            "status": "success",
-            "message": "Gemini API is working",
-            "response": response.content[:100] + "..." if len(response.content) > 100 else response.content
-        }
-
-    except Exception as e:
-        logger.error(f"Gemini test failed: {str(e)}")
-        return {
-            "status": "error",
-            "message": str(e)
-        }
+        raise HTTPException(500, "Error checking status")
+
 
 @router.post("/model/switch")
 async def switch_model(model_config: LLMConfig):
-    """Switch between different model providers (Ollama/Gemini)"""
-    try:
-        # Validate provider
-        if model_config.provider.value not in ["ollama", "gemini"]:
-            raise HTTPException(
-                status_code=400,
-                detail="Invalid model provider. Must be either 'ollama' or 'gemini'"
-            )
-        
-        # Check if the requested provider is available
-        if model_config.provider.value == "gemini":
-            if not rag_service.gemini_model or not settings.GOOGLE_API_KEY:
-                raise HTTPException(
-                    status_code=400,
-                    detail="Gemini model is not available. Please check your API key configuration."
-                )
-        elif model_config.provider.value == "ollama":
-            if not rag_service.ollama_model:
-                raise HTTPException(
-                    status_code=400,
-                    detail="Ollama model is not available. Please check your Ollama installation."
-                )
-            
-        # Update the current provider in the RAG service
-        rag_service.current_provider = model_config.provider.value
-        
-        # Log the switch
+    """Switch between available model providers (Ollama/Gemini)."""
+    try:
+        rag_service.set_provider(model_config.provider.value)
         logger.info(f"Switched model provider to: {model_config.provider.value}")
-        
         return {
             "status": "success",
             "message": f"Successfully switched to {model_config.provider.value}",
             "current_provider": rag_service.current_provider
         }
+    except ValueError as e:
+        raise HTTPException(400, str(e))
     except Exception as e:
         logger.error(f"Error switching model: {str(e)}")
-        raise HTTPException(
-            status_code=500,
-            detail=f"Error switching model: {str(e)}"
-        )
-        
-@router.delete("/documents/{document_id}")
-async def delete_document(document_id: int, db: AsyncSession = Depends(get_db_session)):
-    """Delete a document and its vector store entries with database integration"""
-    try:
-        # Get document from database
-        document = await DocumentService.get_document_by_id(db, document_id)
-        if not document:
-            raise HTTPException(
-                status_code=404,
-                detail=f"Document with ID {document_id} not found"
-            )
-
-        # Construct file path using UUID filename
-        file_path = os.path.join(settings.UPLOAD_DIR, f"{document.uuid_filename}.{document.file_type}")
-
-        # Delete the physical file if it exists
-        if os.path.exists(file_path):
-            try:
-                os.remove(file_path)
-                logger.info(f"Deleted file: {file_path}")
-            except OSError as e:
-                logger.error(f"Error deleting file: {str(e)}")
-                # Continue with database deletion even if file deletion fails
-        else:
-            logger.warning(f"Physical file not found: {file_path}")
-
-        # Delete from vector store
-        try:
-            await rag_service.vector_store_service.delete_by_metadata({
-                "uuid_filename": document.uuid_filename
-            })
-            logger.info(f"Removed document from vector store: {document.uuid_filename}")
-        except Exception as e:
-            logger.error(f"Error cleaning up vector store: {str(e)}")
-            # Continue with database deletion even if vector store cleanup fails
-
-        # Delete from database
-        await DocumentService.delete_document(db, document_id)
-        await db.commit()
-
-        return {
-            "status": "success",
-            "message": f"Document '{document.original_filename}' deleted successfully"
-        }
-
-    except HTTPException as e:
-        raise e
-    except Exception as e:
-        logger.error(f"Error processing delete request: {str(e)}")
-        await db.rollback()
-        raise HTTPException(
-            status_code=500,
-            detail=f"Error processing delete request: {str(e)}"
-        )
-
-# Legacy endpoint for backward compatibility
-@router.delete("/documents/by-filename/{filename}")
-async def delete_document_by_filename(filename: str, db: AsyncSession = Depends(get_db_session)):
-    """Delete a document by filename (legacy endpoint for backward compatibility)"""
-    try:
-        # Extract UUID from filename (assuming format: uuid.extension)
-        uuid_filename = os.path.splitext(filename)[0]
-
-        # Find document by UUID filename
-        document = await DocumentService.get_document_by_uuid_filename(db, uuid_filename)
-        if not document:
-            raise HTTPException(
-                status_code=404,
-                detail=f"Document {filename} not found"
-            )
-
-        # Use the main delete endpoint
-        return await delete_document(document.id, db)
-
-    except HTTPException as e:
-        raise e
-    except Exception as e:
-        logger.error(f"Error processing legacy delete request: {str(e)}")
->>>>>>> 656567cc
-        raise HTTPException(
-            status_code=500,
-            detail=f"Failed to generate Hume authentication token: {str(e)}"
-        )
-
-# Voice Chat RAG Integration
-
-@router.post("/voice/query")
-async def voice_rag_query(request: Dict[str, Any]):
-    """
-    Process voice transcription through RAG system
-    This endpoint receives transcriptions from voice chat and returns RAG responses
-    """
-    try:
-        transcription = request.get("transcription", "").strip()
-        if not transcription:
-            raise HTTPException(status_code=400, detail="No transcription provided")
-        
-        # Create QueryRequest from voice input
-        query_request = QueryRequest(
-            question=transcription,
-            context_window=5,  # Optimal for voice responses
-            model_provider=settings.DEFAULT_MODEL_PROVIDER
-        )
-        
-        # Get RAG response
-        response_chunks = []
-        async for chunk in rag_service.query_documents_stream(
-            question=query_request.question,
-            context_window=query_request.context_window,
-            model_provider=query_request.model_provider
-        ):
-            response_chunks.append(chunk)
-        
-        # Combine chunks into final response
-        full_response = ""
-        sources = []
-        
-        for chunk in response_chunks:
-            if chunk.get("type") == "content":
-                full_response += chunk.get("content", "")
-            elif chunk.get("type") == "sources":
-                sources = chunk.get("sources", [])
-        
-        # Format response for voice (concise but informative)
-        formatted_response = format_response_for_voice(full_response, sources)
-        
-        return {
-            "success": True,
-            "response": formatted_response,
-            "sources": sources,
-            "original_transcription": transcription
-        }
-        
-    except Exception as e:
-        logger.error(f"Error processing voice RAG query: {str(e)}")
-        return {
-            "success": False,
-            "error": str(e),
-            "response": "I'm sorry, I encountered an error while searching your documents. Please try again."
-        }
+        raise HTTPException(500, "Error switching model")
+
+
+# -----------------------------------------------------------------------------
+# Hume EVI and Voice RAG Endpoints
+# -----------------------------------------------------------------------------
+
+@router.get("/auth/hume-token")
+async def get_hume_token():
+    """Generate an access token for Hume EVI authentication."""
+    if not all([settings.HUME_API_KEY, settings.HUME_SECRET_KEY]):
+        raise HTTPException(503, "Hume AI is not configured.")
+    try:
+        token_data = create_hume_client_token()
+        config_id = await get_or_create_study_buddy_config()
+        return {**token_data, "config_id": config_id, "hostname": "api.hume.ai"}
+    except Exception as e:
+        logger.error(f"Error generating Hume token: {str(e)}")
+        raise HTTPException(500, "Failed to generate Hume authentication token")
+
 
 def format_response_for_voice(response: str, sources: List[Dict]) -> str:
-    """
-    Format RAG response for voice delivery
-    - Keep it conversational
-    - Include source mentions naturally
-    - Ensure it flows well when spoken
-    """
+    """Formats a RAG response for natural-sounding voice delivery."""
     if not response:
         return "I couldn't find relevant information in your documents for that question."
-    
-    # Add source mentions naturally in voice format
     if sources:
-        source_names = [source.get("filename", "document") for source in sources[:2]]  # Limit to 2 for voice
-        if len(source_names) == 1:
-            source_mention = f"Based on your {source_names[0]}, "
-        else:
-            source_mention = f"Based on your documents {' and '.join(source_names)}, "
-        
-        # Insert source mention naturally
-        response = source_mention + response.lower()
-    
+        source_names = [s.get("filename", "your document") for s in sources[:1]]
+        source_mention = f"Based on {source_names[0]}, "
+        return source_mention + response
     return response
 
-# Document Management Endpoints (existing)
-
-@router.delete("/documents/{document_id}")
-async def delete_document(document_id: str):
-    """Delete a document"""
-    try:
-        success = await rag_service.delete_document(document_id)
-        if success:
-            return {"message": "Document deleted successfully"}
-        else:
-            raise HTTPException(status_code=404, detail="Document not found")
-    except Exception as e:
-        logger.error(f"Error deleting document: {str(e)}")
-        raise HTTPException(
-            status_code=500,
-            detail=f"Error deleting document: {str(e)}"
-        )
-
-@router.post("/model/switch")
-async def switch_model(request: Dict[str, Any]):
-    """Switch between model providers (Ollama/Gemini)"""
-    try:
-        provider = request.get("provider")
-        if provider not in ["ollama", "gemini"]:
-            raise HTTPException(status_code=400, detail="Invalid provider. Use 'ollama' or 'gemini'")
-        
-        # Update the default provider
-        settings.DEFAULT_MODEL_PROVIDER = provider
-        
-        return {
-            "message": f"Switched to {provider} provider",
-            "current_provider": provider
-        }
-    except Exception as e:
-        logger.error(f"Error switching model: {str(e)}")
-        raise HTTPException(
-            status_code=500,
-            detail=f"Error switching model: {str(e)}"
-        )
-        
+
 @router.websocket("/ws/voice-rag")
-async def websocket_voice_rag(websocket: WebSocket):
-    """
-    WebSocket endpoint for real-time voice RAG integration
-    Receives voice transcriptions and sends back RAG responses
-    """
+async def websocket_voice_rag(
+    websocket: WebSocket,
+    session_uuid: Optional[str] = Query(None)
+):
+    """WebSocket for real-time voice RAG, aware of the chat session."""
     await websocket.accept()
-    logger.info("Voice RAG WebSocket connection established")
-    
+    logger.info(f"Voice RAG WebSocket connected for session: {session_uuid}")
     try:
         while True:
-            # Receive message from frontend
             data = await websocket.receive_text()
             message = json.loads(data)
             
-            message_type = message.get("type")
+            if message.get("type") == "transcription" and message.get("text", "").strip():
+                transcription = message["text"].strip()
+                logger.info(f"Processing transcription '{transcription}' for session '{session_uuid}'")
+                
+                await websocket.send_text(json.dumps({"type": "processing"}))
+                
+                try:
+                    query = QueryRequest(question=transcription)
+                    full_response, sources = "", []
+                    
+                    async for chunk in rag_service.generate_response(query, session_uuid):
+                        if chunk.get("type") == "content":
+                            full_response += chunk.get("content", "")
+                        elif chunk.get("type") == "sources":
+                            sources = chunk.get("sources", [])
+
+                    formatted_response = format_response_for_voice(full_response, sources)
+                    
+                    await websocket.send_text(json.dumps({
+                        "type": "rag_response",
+                        "response": formatted_response,
+                    }))
+                except Exception as e:
+                    logger.error(f"Error in RAG processing for WebSocket: {e}")
+                    await websocket.send_text(json.dumps({"type": "error"}))
             
-            if message_type == "transcription":
-                # Process voice transcription through RAG
-                transcription = message.get("text", "").strip()
-                
-                if transcription:
-                    logger.info(f"Processing voice transcription: {transcription}")
-                    
-                    try:
-                        # Send acknowledgment
-                        await websocket.send_text(json.dumps({
-                            "type": "processing",
-                            "message": "Searching your documents..."
-                        }))
-                        
-                        # Process through RAG
-                        query_request = QueryRequest(
-                            question=transcription,
-                            context_window=5,
-                            model_provider=settings.DEFAULT_MODEL_PROVIDER
-                        )
-                        
-                        response_chunks = []
-                        async for chunk in rag_service.query_documents_stream(
-                            question=query_request.question,
-                            context_window=query_request.context_window,
-                            model_provider=query_request.model_provider
-                        ):
-                            response_chunks.append(chunk)
-                        
-                        # Combine response
-                        full_response = ""
-                        sources = []
-                        
-                        for chunk in response_chunks:
-                            if chunk.get("type") == "content":
-                                full_response += chunk.get("content", "")
-                            elif chunk.get("type") == "sources":
-                                sources = chunk.get("sources", [])
-                        
-                        # Format for voice and send response
-                        formatted_response = format_response_for_voice(full_response, sources)
-                        
-                        await websocket.send_text(json.dumps({
-                            "type": "rag_response",
-                            "response": formatted_response,
-                            "sources": sources,
-                            "original_question": transcription
-                        }))
-                        
-                    except Exception as e:
-                        logger.error(f"Error processing voice transcription: {str(e)}")
-                        await websocket.send_text(json.dumps({
-                            "type": "error",
-                            "message": "Sorry, I encountered an error while searching your documents."
-                        }))
-                
-            elif message_type == "ping":
-                # Health check
-                await websocket.send_text(json.dumps({
-                    "type": "pong",
-                    "timestamp": datetime.now().isoformat()
-                }))
-                
     except WebSocketDisconnect:
-        logger.info("Voice RAG WebSocket disconnected")
-    except Exception as e:
-        logger.error(f"Voice RAG WebSocket error: {str(e)}")
-        try:
-            await websocket.close(code=1011, reason="Internal server error")
-        except:
-            pass+        logger.info(f"Voice RAG WebSocket disconnected for session: {session_uuid}")
+    except Exception as e:
+        logger.error(f"Voice RAG WebSocket error for session {session_uuid}: {e}")
+        await websocket.close(code=1011)