{
  "name": "frontend",
  "private": true,
  "version": "0.0.0",
  "type": "module",
  "scripts": {
    "dev": "vite",
    "build": "vite build",
    "lint": "eslint .",
    "preview": "vite preview"
  },
  "dependencies": {
    "@emotion/react": "^11.11.1",
    "@emotion/styled": "^11.11.0",
    "@headlessui/react": "^2.2.0",
<<<<<<< HEAD
    "@humeai/voice-react": "^0.1.22",
=======
    "@mui/icons-material": "5.15",
    "@mui/material": "^5.15.0",
>>>>>>> 656567cc
    "@tailwindcss/typography": "^0.5.15",
    "autoprefixer": "^10.4.20",
    "axios": "^1.7.9",
    "clsx": "^2.1.1",
    "date-fns": "^3.0.0",
    "lucide-react": "^0.468.0",
    "postcss": "^8.4.49",
    "react": "^18.3.1",
    "react-dom": "^18.3.1",
    "tailwindcss": "^3.4.16"
  },
  "devDependencies": {
    "@eslint/js": "^9.15.0",
    "@types/react": "^18.3.12",
    "@types/react-dom": "^18.3.1",
    "@vitejs/plugin-react": "^4.3.4",
    "eslint": "^9.15.0",
    "eslint-plugin-react": "^7.37.2",
    "eslint-plugin-react-hooks": "^5.0.0",
    "eslint-plugin-react-refresh": "^0.4.14",
    "globals": "^15.12.0",
    "vite": "^6.0.1"
  }
}<|MERGE_RESOLUTION|>--- conflicted
+++ resolved
@@ -13,12 +13,9 @@
     "@emotion/react": "^11.11.1",
     "@emotion/styled": "^11.11.0",
     "@headlessui/react": "^2.2.0",
-<<<<<<< HEAD
     "@humeai/voice-react": "^0.1.22",
-=======
     "@mui/icons-material": "5.15",
     "@mui/material": "^5.15.0",
->>>>>>> 656567cc
     "@tailwindcss/typography": "^0.5.15",
     "autoprefixer": "^10.4.20",
     "axios": "^1.7.9",
